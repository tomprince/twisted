--- conflicted
+++ resolved
@@ -58,13 +58,9 @@
    # Enable sub-processes coverage reports and store coverage reports in a
    # known location.
    COVERAGE_PROCESS_START = {toxinidir}/.coveragerc
-<<<<<<< HEAD
-   COVERAGE_FILE = {toxworkdir}/.coverage
+   COVERAGE_FILE = {toxinidir}/.coverage
    # Help tests know where the base directory is.
    TOX_INI_DIR = {toxinidir}
-=======
-   COVERAGE_FILE = {toxinidir}/.coverage
->>>>>>> 0433e91f
 
 commands =
     #
