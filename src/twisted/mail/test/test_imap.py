--- conflicted
+++ resolved
@@ -6,11 +6,6 @@
 """
 Test case for twisted.mail.imap4
 """
-
-<<<<<<< HEAD
-from io import StringIO, BytesIO
-=======
->>>>>>> 9481baa4
 
 import codecs
 import locale
